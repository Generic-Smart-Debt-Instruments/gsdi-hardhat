require("@nomiclabs/hardhat-ethers");
require("@nomiclabs/hardhat-web3"); //For openzeppelin
require("@openzeppelin/hardhat-upgrades");
require("@nomiclabs/hardhat-etherscan");
require("@nomiclabs/hardhat-waffle");
<<<<<<< HEAD
require("solidity-coverage");

const loadJsonFile = require('load-json-file')
const keys = loadJsonFile.sync("./keys.json")
=======

const loadJsonFile = require("load-json-file");
const keys = loadJsonFile.sync("./keys.json");
>>>>>>> a3f8fcf7

module.exports = {
  defaultNetwork: "hardhat",
  networks: {
    hardhat: {},
    ropsten: {
      url: `https://ropsten.infura.io/v3/${keys.networks.ropsten.infuraKey}`,
      accounts: [keys.networks.ropsten.privateKey],
      gasMultiplier: 1.1,
    },
    mainnet: {
      url: `https://mainnet.infura.io/v3/${keys.networks.mainnet.infuraKey}`,
      accounts: [keys.networks.mainnet.privateKey],
      gasMultiplier: 1.1,
    },
  },
  solidity: {
    compilers: [
      {
        version: "0.8.3",
        settings: {
          optimizer: {
            enabled: true,
            runs: 200,
          },
        },
      },
      {
        version: "0.6.12",
        settings: {
          optimizer: {
            enabled: true,
            runs: 200,
          },
        },
      },
    ],
  },
  paths: {
    sources: "./contracts",
    tests: "./test",
    cache: "./cache",
    artifacts: "./artifacts",
  },
  mocha: {
    timeout: 20000,
  },
  etherscan: {
<<<<<<< HEAD
    apiKey: "DUMQWHVAG4IXE2287UAKE3ZD144YJSZSTI"
  }
}
=======
    apiKey: "DUMQWHVAG4IXE2287UAKE3ZD144YJSZSTI",
  },
  dependencyCompiler: {
    paths: [
      "@uniswap/v2-periphery/contracts/UniswapV2Router02.sol",
      "@uniswap/v2-core/contracts/UniswapV2Factory.sol",
    ],
  },
};
>>>>>>> a3f8fcf7
<|MERGE_RESOLUTION|>--- conflicted
+++ resolved
@@ -3,16 +3,10 @@
 require("@openzeppelin/hardhat-upgrades");
 require("@nomiclabs/hardhat-etherscan");
 require("@nomiclabs/hardhat-waffle");
-<<<<<<< HEAD
 require("solidity-coverage");
-
-const loadJsonFile = require('load-json-file')
-const keys = loadJsonFile.sync("./keys.json")
-=======
 
 const loadJsonFile = require("load-json-file");
 const keys = loadJsonFile.sync("./keys.json");
->>>>>>> a3f8fcf7
 
 module.exports = {
   defaultNetwork: "hardhat",
@@ -61,18 +55,5 @@
     timeout: 20000,
   },
   etherscan: {
-<<<<<<< HEAD
     apiKey: "DUMQWHVAG4IXE2287UAKE3ZD144YJSZSTI"
-  }
-}
-=======
-    apiKey: "DUMQWHVAG4IXE2287UAKE3ZD144YJSZSTI",
-  },
-  dependencyCompiler: {
-    paths: [
-      "@uniswap/v2-periphery/contracts/UniswapV2Router02.sol",
-      "@uniswap/v2-core/contracts/UniswapV2Factory.sol",
-    ],
-  },
-};
->>>>>>> a3f8fcf7
+  }